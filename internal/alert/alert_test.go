--- conflicted
+++ resolved
@@ -26,13 +26,10 @@
 	return args.String(0), args.String(1), args.Error(2)
 }
 
-<<<<<<< HEAD
 func (m *MockSlackClient) UpdateMessage(channelID, timestamp string, options ...slack.MsgOption) (string, string, string, error) {
 	args := m.Called(channelID, timestamp, options)
 	return args.String(0), args.String(1), args.String(2), args.Error(3)
 }
-
-// MockPrometheusQuerier is a mock implementation of the PrometheusQuerier interface
 
 type MockPrometheusAPI struct {
 	mock.Mock
@@ -51,15 +48,6 @@
 
 func (m *MockGitOperations) Add(repoDir string, files ...string) error {
 	args := m.Called(repoDir, files)
-=======
-func (m *MockSlackClient) UpdateMessage(channelID string, timestamp string, options ...slack.MsgOption) (string, string, string, error) {
-	args := m.Called(channelID, timestamp, options)
-	return args.String(0), args.String(1), args.String(2), args.Error(0)
-}
-
-func (m *MockAlertManager) CreateAlert(podName string, powerCapValue int, devices map[string]string) error {
-	args := m.Called(podName, powerCapValue, devices)
->>>>>>> 688a1c15
 	return args.Error(0)
 }
 
